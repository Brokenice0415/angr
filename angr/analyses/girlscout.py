import logging
import string
import math
import re
import os
import pickle
from datetime import datetime
from collections import defaultdict

import networkx
import progressbar

import simuvex
import cle
import pyvex

from ..errors import AngrError
from ..analysis import Analysis
from ..surveyors import Explorer, Slicecutor
from ..annocfg import AnnotatedCFG

l = logging.getLogger("angr.analyses.girlscout")

class SegmentList(object):
    def __init__(self):
        self._list = []
        self._bytes_occupied = 0

    def _search(self, addr):
        start = 0
        end = len(self._list)
        mid = 0
        while start != end:
            mid = (start + end) / 2
            # print ">start = %d, end = %d, mid = %d" % (start, end, mid)
            tpl = self._list[mid]
            if addr < tpl[0]:
                end = mid
            elif addr >= tpl[1]:
                start = mid + 1
            else:
                # Overlapped :(
                start = mid
                break
            # print "<start = %d, end = %d, mid = %d" % (start, end, mid)
        return start

    def _merge_check(self, address, size, idx):
        # Shall we merge it with the one in front?
        merged = False
        new_start = address
        new_end = address + size
        new_idx = idx
        while new_idx > 0:
            new_idx -= 1
            tpl = self._list[new_idx]
            if new_start <= tpl[1]:
                del self._list[new_idx]
                new_start = min(tpl[0], address)
                new_end = max(tpl[1], address + size)
                self._list.insert(new_idx,
                                  (new_start, new_end))
                self._bytes_occupied += (new_end - new_start) - (tpl[1] - tpl[0])
                merged = True
            else:
                break

        if not merged:
            if idx == len(self._list):
                self._list.append((address, address + size))
            else:
                self._list.insert(idx, (address, address + size))
            self._bytes_occupied += size

    def has_blocks(self):
        return len(self._list) > 0

    def next_free_pos(self, address):
        idx = self._search(address + 1)
        if idx < len(self._list) and \
                address >= self._list[idx][0] and address < self._list[idx][1]:
            # Occupied
            i = idx
            while i + 1 < len(self._list) and \
                    self._list[i][1] == self._list[i + 1][0]:
                i += 1
            if i == len(self._list):
                return self._list[-1][1]
            else:
                return self._list[i][1]
        else:
            return address + 1

    def is_occupied(self, address):
        idx = self._search(address)
        if address >= self._list[idx][0] and address <= self._list[idx][1]:
            return True
        if idx > 0 and \
                address <= self._list[idx - 1][1]:
            return True
        return False

    def occupy(self, address, size):
        # l.debug("Occpuying 0x%08x-0x%08x", address, address + size)
        if len(self._list) == 0:
            self._list.append((address, address + size))
            self._bytes_occupied += size
            return
        # Find adjacent element in our list
        idx = self._search(address)
        # print idx
        if idx == len(self._list):
            # We should append at the end
            self._merge_check(address, size, idx)
        else:
            tpl = self._list[idx]
            # Overlap check
            if address <= tpl[0] and address + size >= tpl[0] or \
                    address <= tpl[1] and address + size >= tpl[1] or \
                    address >= tpl[0] and address + size <= tpl[1]:
                new_start = min(address, tpl[0])
                new_end = max(address + size, tpl[1])
                self._list[idx] = (new_start, new_end)
                # Shall we merge it with the previous one?
                # Remember to remove this one if we shall merge it with the one
                # in front!
                while idx > 0:
                    idx -= 1
                    if new_start <= self._list[idx][1]:
                        new_start = min(self._list[idx][0], new_start)
                        new_end = max(self._list[idx][1], new_end)
                        self._list[idx] = (new_start, new_end)
                        del self._list[idx + 1]
                    else:
                        break
            else:
                # It's not overlapped with this one
                # Shall we merge it with the previous one?
                self._merge_check(address, size, idx)
        # l.debug(self._dbg_output())
        # self._debug_check()

    @property
    def occupied_size(self):
        return self._bytes_occupied

    def _dbg_output(self):
        s = "["
        lst = []
        for start, end in self._list:
            lst.append("(0x%08x, 0x%08x)" % (start, end))
        s += ", ".join(lst)
        s += "]"
        return s

    def _debug_check(self):
        old_start = 0
        old_end = 0
        for start, end in self._list:
            if start <= old_end:
                raise Exception("Error in SegmentList: blocks are not merged")
            old_start = start
            old_end = end

class GirlScout(Analysis):
    '''
    We find functions inside the given binary, try to decide the base address if needed, and build a control-flow
    graph on top of that to see if there is an entry or not. Obviously if the binary is not loaded as a blob (not
    using Blob as its backend), GirlScout will not try to determine the base address.

    It's also optional to perform a full code scan of the binary to show where all codes are. By default we don't scan
    the entire binary since it's time consuming.

    You probably need a BoyScout to determine the possible architecture and endianess of your binary blob.
    '''

    def __init__(self, binary=None, start=None, end=None, pickle_intermediate_results=False, perform_full_code_scan=False):
        self._project = self._p
        self._binary = binary if binary is not None else self._p.ld.main_bin
        self._start = start if start is not None else (self._binary.rebase_addr + self._binary.get_min_addr())
        self._end = end if end is not None else (self._binary.rebase_addr + self._binary.get_max_addr())
        self._pickle_intermediate_results = pickle_intermediate_results
        self._perform_full_code_scan = perform_full_code_scan

        l.debug("Starts at 0x%08x and ends at 0x%08x.", self._start, self._end)

        # Valid memory regions
        self._valid_memory_regions = sorted(
            [ (self._binary.rebase_addr+start, self._binary.rebase_addr+start+len(cbacker))
                for start, cbacker in self._binary.memory.cbackers ],
            key=lambda x: x[0]
        )
        self._valid_memory_region_size = sum([ (end - start) for start, end in self._valid_memory_regions ])

        # Size of each basic block
        self._block_size = { }

        self._next_addr = self._start - 1
        # Starting point of functions
        self._functions = None
        # Calls between functions
        self._call_map = networkx.DiGraph()
        # A CFG - this is not what you get from project.analyses.CFG() !
        self._cfg = networkx.DiGraph()
        # Create the segment list
        self._seg_list = SegmentList()

        self._read_addr_to_run = defaultdict(list)
        self._write_addr_to_run = defaultdict(list)

        # All IRSBs with an indirect exit target
        self._indirect_jumps = set()

        self._unassured_functions = set()

        self._base_address = None

<<<<<<< HEAD
        # Start working!
        self._reconnoiter()
=======
        self.result = { }

        # Start working!
        self._reconnoiter()

        # Set all results
        self.result['base_address'] = self._base_address
        self.result['call_map'] = self._call_map
        self.result['cfg'] = self._cfg
        self.result['functions'] = self._functions
>>>>>>> f7cb75db

    @property
    def call_map(self):
        return self._call_map

    def _get_next_addr_to_search(self, alignment=None):
        # TODO: Take care of those functions that are already generated
        curr_addr = self._next_addr
        if self._seg_list.has_blocks:
            curr_addr = self._seg_list.next_free_pos(curr_addr)

        if alignment is not None:
            if curr_addr % alignment > 0:
                curr_addr = curr_addr - curr_addr % alignment + alignment

        # Make sure curr_addr exists in binary
        accepted = False
        for start, end in self._valid_memory_regions:
            if curr_addr >= start and curr_addr < end:
                # accept
                accepted = True
                break
            if curr_addr < start:
                # accept, but we are skipping the gap
                accepted = True
                curr_addr = start

        if not accepted:
            # No memory available!
            return None

        self._next_addr = curr_addr
        if self._end is None or curr_addr < self._end:
            l.debug("Returning new recon address: 0x%08x", curr_addr)
            return curr_addr
        else:
            l.debug("0x%08x is beyond the ending point.", curr_addr)
            return None

    def _get_next_code_addr(self, initial_state):
        '''
        Besides calling _get_next_addr, we will check if data locates at that
        address seems to be code or not. If not, we'll move on to request for
        next valid address.
        '''
        next_addr = self._get_next_addr_to_search()
        if next_addr is None:
            return None

        start_addr = next_addr
        sz = ""
        is_sz = True
        while is_sz:
            # Get data until we meet a 0
            while next_addr in initial_state.memory:
                try:
                    l.debug("Searching address %x", next_addr)
                    val = initial_state.mem_concrete(next_addr, 1)
                    if val == 0:
                        if len(sz) < 4:
                            is_sz = False
                        else:
                            reach_end = True
                        break
                    if chr(val) not in string.printable:
                        is_sz = False
                        break
                    sz += chr(val)
                    next_addr += 1
                except simuvex.SimValueError:
                    # Not concretizable
                    l.debug("Address 0x%08x is not concretizable!", next_addr)
                    break

            if len(sz) > 0 and is_sz:
                l.debug("Got a string of %d chars: [%s]", len(sz), sz)
                # l.debug("Occpuy %x - %x", start_addr, start_addr + len(sz) + 1)
                self._seg_list.occupy(start_addr, len(sz) + 1)
                sz = ""
                next_addr = self._get_next_addr_to_search()
                # l.debug("next addr = %x", next_addr)
                start_addr = next_addr

            if is_sz:
                next_addr += 1

        instr_alignment = initial_state.arch.instruction_alignment
        if start_addr % instr_alignment > 0:
            start_addr = start_addr - start_addr % instr_alignment + \
                instr_alignment

        l.debug('_get_next_code_addr() returns 0x%x', start_addr)
        return start_addr

    def _symbolic_reconnoiter(self, addr, target_addr, max_depth=10):
        '''
        When an IRSB has more than two exits (for example, a jumptable), we
        cannot concretize their exits in concrete mode. Hence we statically
        execute the function from beginning in this method, and then switch to
        symbolic mode for the final IRSB to get all possible exits of that
        IRSB.
        '''
        state = self._project.state_generator.blank_state(mode="symbolic")
        state.options.add(simuvex.o.CALLLESS)
        initial_exit = self._project.path_generator.blank_path(addr=addr, state=state)
        explorer = Explorer(self._project, \
                                           start=initial_exit, \
                                           max_depth=max_depth, \
                                           find=(target_addr), num_find=1).run()
        if len(explorer.found) > 0:
            path = explorer.found[0]
            last_run = path.last_run
            return last_run.flat_exits()
        else:
            return []

    def _static_memory_slice(self, run):
        if isinstance(run, simuvex.SimIRSB):
            for stmt in run.statements:
                refs = stmt.refs
                if len(refs) > 0:
                    real_ref = refs[-1]
                    if type(real_ref) == SimMemWrite:
                        addr = real_ref.addr
                        if not run.initial_state.se.symbolic(addr):
                            concrete_addr = run.initial_state.se.any_int(addr)
                            self._write_addr_to_run[addr].append(run.addr)
                    elif type(real_ref) == SimMemRead:
                        addr = real_ref.addr
                        if not run.initial_state.se.symbolic(addr):
                            concrete_addr = run.initial_state.se.any_int(addr)
                        self._read_addr_to_run[addr].append(run.addr)

    def _scan_code(self, traced_addresses, function_exits, initial_state, starting_address):
        # Saving tuples like (current_function_addr, next_exit_addr)
        # Current_function_addr == -1 for exits not inside any function
        remaining_exits = set()
        next_addr = starting_address

        # Initialize the remaining_exits set
        remaining_exits.add((next_addr,
                             next_addr,
                             next_addr,
                             initial_state.copy()))

        while len(remaining_exits):
            current_function_addr, previous_addr, parent_addr, state = \
                remaining_exits.pop()
            if previous_addr in traced_addresses:
                continue

            # Add this node to the CFG first, in case this is a dangling node
            self._cfg.add_node(previous_addr)

            if current_function_addr != -1:
                l.debug("Tracing new exit 0x%08x in function 0x%08x",
                        previous_addr, current_function_addr)
            else:
                l.debug("Tracing new exit 0x%08x", previous_addr)
            traced_addresses.add(previous_addr)

            self._scan_block(previous_addr, state, current_function_addr, function_exits, remaining_exits, traced_addresses)


    def _scan_block(self, addr, state, current_function_addr, function_exits, remaining_exits, traced_addresses):
        # Let's try to create the pyvex IRSB directly, since it's much faster
<<<<<<< HEAD

        try:
            irsb = self._project.block(addr, 400, None, backup_state=state, opt_level=1)
        except (AngrTranslationError, AngrMemoryError):
            return

        next = irsb.next
        jumpkind = irsb.jumpkind

        if type(next) is pyvex.IRExpr.Const:
            next_addr = next.con.value

        else:
            next_addr = None

        if jumpkind == 'Ijk_Boring' and next_addr is not None:
            remaining_exits.add((current_function_addr, next_addr,
                                 addr, state))

        elif jumpkind == 'Ijk_Call' and next_addr is not None:
            # Log it before we cut the tracing :)
            if jumpkind == "Ijk_Call":
                if current_function_addr != -1:
                    self._call_map.add_edge(current_function_addr, next_addr)
                else:
                    self._call_map.add_node(next_addr)
            elif jumpkind == "Ijk_Boring" or \
                            jumpkind == "Ijk_Ret":
                if current_function_addr != -1:
                    function_exits[current_function_addr].add(next_addr)

            # If we have traced it before, don't trace it anymore
            if next_addr in traced_addresses:
                return

            remaining_exits.add((next_addr, next_addr, addr, state))
            l.debug("Function calls: %d", len(self._call_map.nodes()))

    def _scan_block_(self, addr, state, current_function_addr, function_exits, remaining_exits, traced_addresses):

        # Get a basic block
        state.ip = addr

=======

        try:
            irsb = self._project.block(addr, 400, None, backup_state=None, opt_level=1)

            # Log the size of this basic block
            self._block_size[addr] = irsb.size

            # Occupy the block
            self._seg_list.occupy(addr, irsb.size)
        except (AngrTranslationError, AngrMemoryError):
            return

        # Get all possible successors
        next, jumpkind = irsb.next, irsb.jumpkind
        successors = [ (i.dst, i.jumpkind) for i in irsb.statements if type(i) is pyvex.IRStmt.Exit]
        successors.append((next, jumpkind))

        # Process each successor
        for suc in successors:
            target, jumpkind = suc

            if type(target) is pyvex.IRExpr.Const:
                next_addr = target.con.value
            else:
                next_addr = None

            if jumpkind == 'Ijk_Boring' and next_addr is not None:
                remaining_exits.add((current_function_addr, next_addr,
                                     addr, None))

            elif jumpkind == 'Ijk_Call' and next_addr is not None:
                # Log it before we cut the tracing :)
                if jumpkind == "Ijk_Call":
                    if current_function_addr != -1:
                        self._functions.add(current_function_addr)
                        self._functions.add(next_addr)
                        self._call_map.add_edge(current_function_addr, next_addr)
                    else:
                        self._functions.add(next_addr)
                        self._call_map.add_node(next_addr)
                elif jumpkind == "Ijk_Boring" or \
                                jumpkind == "Ijk_Ret":
                    if current_function_addr != -1:
                        function_exits[current_function_addr].add(next_addr)

                # If we have traced it before, don't trace it anymore
                if next_addr in traced_addresses:
                    return

                remaining_exits.add((next_addr, next_addr, addr, None))
                l.debug("Function calls: %d", len(self._call_map.nodes()))

    def _scan_block_(self, addr, state, current_function_addr, function_exits, remaining_exits, traced_addresses):

        # Get a basic block
        state.ip = addr

>>>>>>> f7cb75db
        s_path = self._project.path_generator.blank_path(state=state)
        try:
            s_run = s_path.next_run
        except simuvex.SimIRSBError, ex:
            l.debug(ex)
            return
        except AngrError, ex:
            # "No memory at xxx"
            l.debug(ex)
            return
        except (simuvex.SimValueError, simuvex.SimSolverModeError), ex:
            # Cannot concretize something when executing the SimRun
            l.debug(ex)
            return
        except simuvex.SimError as ex:
            # Catch all simuvex errors
            l.debug(ex)
            return

        if type(s_run) is simuvex.SimIRSB:
            # Calculate its entropy to avoid jumping into uninitialized/all-zero space
            bytes = s_run.irsb._state[1]['bytes']
<<<<<<< HEAD
            ent = self._calc_entropy(bytes)
            if ent < 1.0 and len(bytes) > 40:
=======
            size = s_run.irsb.size
            ent = self._calc_entropy(bytes, size=size)
            if ent < 1.0 and size > 40:
>>>>>>> f7cb75db
                # Skipping basic blocks that have a very low entropy
                return

        # self._static_memory_slice(s_run)

        # Mark that part as occupied
        if isinstance(s_run, simuvex.SimIRSB):
            self._seg_list.occupy(addr, s_run.irsb.size)
        successors = s_run.flat_successors + s_run.unsat_successors
        has_call_exit = False
        tmp_exit_set = set()
        for suc in successors:
            if suc.scratch.jumpkind == "Ijk_Call":
                has_call_exit = True

        for suc in successors:
            jumpkind = suc.scratch.jumpkind

            if has_call_exit and jumpkind == "Ijk_Ret":
                jumpkind = "Ijk_FakeRet"

            if jumpkind == "Ijk_Ret":
                continue

            try:
                # Try to concretize the target. If we can't, just move on
                # to the next target
                next_addr = suc.se.exactly_n_int(suc.ip, 1)[0]
            except (simuvex.SimValueError, simuvex.SimSolverModeError) as ex:
                # Undecidable jumps (might be a function return, or a conditional branch, etc.)

                # We log it
                self._indirect_jumps.add((suc.scratch.jumpkind, addr))
                l.info("IRSB 0x%x has an indirect exit %s.", addr, suc.scratch.jumpkind)

                continue

            self._cfg.add_edge(addr, next_addr, jumpkind=jumpkind)
            # Log it before we cut the tracing :)
            if jumpkind == "Ijk_Call":
                if current_function_addr != -1:
                    self._call_map.add_edge(current_function_addr, next_addr)
                else:
                    self._call_map.add_node(next_addr)
            elif jumpkind == "Ijk_Boring" or \
                            jumpkind == "Ijk_Ret":
                if current_function_addr != -1:
                    function_exits[current_function_addr].add(next_addr)

            # If we have traced it before, don't trace it anymore
            if next_addr in traced_addresses:
                continue
            # If we have traced it in current loop, don't tract it either
            if next_addr in tmp_exit_set:
                continue

            tmp_exit_set.add(next_addr)

            if jumpkind == "Ijk_Call":
                # This is a call. Let's record it
                new_state = suc.copy()
                # Unconstrain those parameters
                # TODO: Support other archs as well
                # if 12 + 16 in new_state.registers.mem:
                #    del new_state.registers.mem[12 + 16]
                #if 16 + 16 in new_state.registers.mem:
                #    del new_state.registers.mem[16 + 16]
                #if 20 + 16 in new_state.registers.mem:
                #    del new_state.registers.mem[20 + 16]
                # 0x8000000: call 0x8000045
                remaining_exits.add((next_addr, next_addr, addr, new_state))
                l.debug("Function calls: %d", len(self._call_map.nodes()))
            elif jumpkind == "Ijk_Boring" or \
                            jumpkind == "Ijk_Ret" or \
                            jumpkind == "Ijk_FakeRet":
                new_state = suc.copy()
                l.debug("New exit with jumpkind %s", jumpkind)
                # FIXME: should not use current_function_addr if jumpkind is "Ijk_Ret"
                remaining_exits.add((current_function_addr, next_addr,
                                     addr, new_state))
            elif jumpkind == "Ijk_NoDecode":
                # That's something VEX cannot decode!
                # We assume we ran into a deadend
                pass
            elif jumpkind.startswith("Ijk_Sig"):
                # Should not go into that exit
                pass
            elif jumpkind == "Ijk_TInval":
                # ppc32: isync
                # FIXME: It is the same as Ijk_Boring! Process it later
                pass
            elif jumpkind == 'Ijk_Sys_syscall':
                # Let's not jump into syscalls
                pass
            elif jumpkind == 'Ijk_InvalICache':
                pass
            elif jumpkind == 'Ijk_MapFail':
                pass
            elif jumpkind == 'Ijk_EmWarn':
                pass
            else:
                raise Exception("NotImplemented")

    def _scan_function_prologues(self, traced_address, function_exits, initial_state):
        '''
        Scan the entire program space for prologues, and start code scanning at those positions
        :param traced_address:
        :param function_exits:
        :param initial_state:
        :param next_addr:
        :return:
        '''

        # Precompile all regexes
        regexes = set()
        for ins_regex in self._p.arch.function_prologs:
            r = re.compile(ins_regex)
            regexes.add(r)

        # TODO: Make sure self._start is aligned

        # Construct the binary blob first
        # TODO: We shouldn't directly access the _memory of main_binary. An interface
        # to that would be awesome.

        strides = self._p.main_binary.memory.stride_repr

        for start_, end_, bytes in strides:
            for regex in regexes:
                # Match them!
                for mo in regex.finditer(bytes):
                    position = mo.start() + start_
                    if position % self._p.arch.instruction_alignment == 0:
                        if position not in traced_address:
                            percentage = self._seg_list.occupied_size * 100.0 / (self._valid_memory_region_size)
                            l.info("Scanning %xh, progress %0.04f%%", position, percentage)

                            self._unassured_functions.add(position)

                            self._scan_code(traced_address, function_exits, initial_state, position)
                        else:
                            l.info("Skipping %xh", position)

    def _process_indirect_jumps(self):
        '''
        Execute each basic block with an indeterminiable exit target
        :return:
        '''

        function_starts = set()
        print "We have %d indirect jumps" % len(self._indirect_jumps)

        for jumpkind, irsb_addr in self._indirect_jumps:
            # First execute the current IRSB in concrete mode

            if len(function_starts) > 20:
                break

            if jumpkind == "Ijk_Call":
                path = self._p.path_generator.blank_path(address=irsb_addr, mode="concrete", add_options={ simuvex.o.SYMBOLIC_INITIAL_VALUES })
                print hex(irsb_addr)

                try:
                    r = (path.next_run.successors + path.next_run.unsat_successors)[0]
                    ip = r.se.exactly_n_int(r.ip, 1)[0]

                    function_starts.add(ip)
                    continue
                except simuvex.SimSolverModeError as ex:
                    pass

                # Not resolved
                # Do a backward slicing from the call
                irsb = self._p.path_generator.blank_path(address=irsb_addr).next_run
                stmts = irsb.irsb.statements
                # Start slicing from the "next"

                b = Blade(self._cfg, irsb.addr, -1, project=self._p)

                # Debugging output
                for addr, stmt_idx in sorted(list(b.slice.nodes())):
                    r = self._p.path_generator.blank_path(address=addr, mode="fastpath").next_run
                    stmts = r.irsb.statements
                    print "%x: %d | " % (addr, stmt_idx),
                    print "%s" % stmts[stmt_idx],
                    print "%d" % b.slice.in_degree((addr, stmt_idx))

                print ""

                # Get all sources
                sources = [n for n in b.slice.nodes() if b.slice.in_degree(n) == 0]

                # Create the annotated CFG
                annotated_cfg = AnnotatedCFG(self._p, None, target_irsb_addr=irsb_addr, detect_loops=False)
                annotated_cfg.from_digraph(b.slice)

                for src_irsb, src_stmt_idx in sources:
                    # Use slicecutor to execute each one, and get the address
                    # We simply give up if any exception occurs on the way

                    start_path = self._p.path_generator.blank_path(address=src_irsb,
                                        add_options={ simuvex.o.DO_RET_EMULATION, simuvex.o.TRUE_RET_EMULATION_GUARD })

                    # Create the slicecutor
                    slicecutor = Slicecutor(self._p, annotated_cfg, start=start_path, targets=(irsb_addr,))

                    # Run it!
                    try:
                        slicecutor.run()
                    except KeyError as ex:
                        # This is because the program slice is incomplete.
                        # Blade will support more IRExprs and IRStmts
                        l.debug("KeyError occurred due to incomplete program slice.", exc_info=ex)
                        continue

                    # Get the jumping targets
                    for r in slicecutor.reached_targets:
                        if r.next_run.successors:
                            target_ip = r.next_run.successors[0].ip
                            se = r.next_run.successors[0].se

                            if not se.symbolic(target_ip):
                                concrete_ip = se.exactly_n_int(target_ip, 1)[0]
                                function_starts.add(concrete_ip)
                                l.info("Found a function address %x", concrete_ip)

        return function_starts

    def _solve_for_base_address(self, function_starts, functions):
        '''
        Voting for the most possible base address.

        :param function_starts:
        :param functions:
        :return:
        '''

        pseudo_base_addr = self._p.main_binary.get_min_addr()

        base_addr_ctr = { }

        for s in function_starts:
            for f in functions:
                base_addr = s - f + pseudo_base_addr
                ctr = 1

                for k in function_starts:
                    if k - base_addr + pseudo_base_addr in functions:
                        ctr += 1

                if ctr > 5:
                    base_addr_ctr[base_addr] = ctr

        if len(base_addr_ctr):
            base_addr, hits = sorted([(k, v) for k, v in base_addr_ctr.iteritems()], key=lambda x: x[1], reverse=True)[0]

            return base_addr
        else:
            return None


    def _reconnoiter(self):

        if type(self._binary) is cle.Blob:
            self._determine_base_address()

        if self._perform_full_code_scan:
            self._full_code_scan()

    def _determine_base_address(self):
        '''
        The basic idea is simple: start from a specific point, try to construct
        functions as much as we can, and maintain a function distribution graph
        and a call graph simultaneously. Repeat searching until we come to the
        end that there is no new function to be found.
        A function should start with:
            # some addresses that a call exit leads to, or
            # certain instructions. They are recoreded in SimArch.

        For a better performance, instead of blindly scanning the entire process
        space, we first try to search for instruction patterns that a function
        may start with, and start scanning at those positions. Then we try to
        decode anything that is left.
        '''

        traced_address = set()
        self._functions = set()
        self._call_map = networkx.DiGraph()
        self._cfg = networkx.DiGraph()
        initial_state = self._project.state_generator.blank_state(mode="fastpath")
        initial_options = initial_state.options - { simuvex.o.TRACK_CONSTRAINTS } - simuvex.o.refs
        initial_options |= { simuvex.o.SUPER_FASTPATH }
        # initial_options.remove(simuvex.o.COW_STATES)
        initial_state.options = initial_options
        # Sadly, not all calls to functions are explicitly made by call
        # instruction - they could be a jmp or b, or something else. So we
        # should record all exits from a single function, and then add
        # necessary calling edges in our call map during the post-processing
        # phase.
        function_exits = defaultdict(set)

        dump_file_prefix = self._p.dirname + os.path.sep + self._p.basename

        if self._pickle_intermediate_results and \
                os.path.exists(dump_file_prefix + "_indirect_jumps.angr"):
            l.debug("Loading existing intermediate results.")
            self._indirect_jumps = pickle.load(open(dump_file_prefix + "_indirect_jumps.angr", "rb"))
            self._cfg = pickle.load(open(dump_file_prefix + "_coerce_cfg.angr", "rb"))
            self._unassured_functions = pickle.load(open(dump_file_prefix + "_unassured_functions.angr", "rb"))
        else:
            # Performance boost :-)
            # Scan for existing function prologues
            self._scan_function_prologues(traced_address, function_exits, initial_state)

            if self._pickle_intermediate_results:
                l.debug("Dumping intermediate results.")
                pickle.dump(self._indirect_jumps, open(dump_file_prefix + "_indirect_jumps.angr", "wb"))
                pickle.dump(self._cfg, open(dump_file_prefix + "_coerce_cfg.angr", "wb"))
                pickle.dump(self._unassured_functions, open(dump_file_prefix + "_unassured_functions.angr", "wb"))

        if len(self._indirect_jumps):
            # We got some indirect jumps!
            # Gotta execute each basic block and see where it wants to jump to
            function_starts = self._process_indirect_jumps()

            self.base_address = self._solve_for_base_address(function_starts, self._unassured_functions)

            l.info("Base address should be 0x%x", self.base_address)

        else:
            l.debug("No indirect jumps are found. We switch to the slowpath mode.")
            # TODO: Slowpath mode...
            while True:
                next_addr = self._get_next_code_addr(initial_state)
                percentage = self._seg_list.occupied_size * 100.0 / (self._valid_memory_region_size)
                l.info("Analyzing %xh, progress %0.04f%%", next_addr, percentage)
                if next_addr is None:
                    break

                self._call_map.add_node(next_addr)

                self._scan_code(traced_address, function_exits, initial_state, next_addr)

        # Post-processing: Map those calls that are not made by call/blr
        # instructions to their targets in our map
        for src, s in function_exits.items():
            if src in self._call_map:
                for target in s:
                    if target in self._call_map:
                        self._call_map.add_edge(src, target)

        nodes = sorted(self._call_map.nodes())
        for i in range(len(nodes) - 1):
            if nodes[i] >= nodes[i + 1] - 4:
                for dst in self._call_map.successors(nodes[i + 1]):
                    self._call_map.add_edge(nodes[i], dst)
                for src in self._call_map.predecessors(nodes[i + 1]):
                    self._call_map.add_edge(src, nodes[i])
                self._call_map.remove_node(nodes[i + 1])

        l.debug("Construction finished.")

    def _full_code_scan(self):
        """
        Perform a full code scan on the target binary.
        """

        # We gotta time this function
        start_time = datetime.now()

        traced_address = set()
        self._functions = set()
        self._call_map = networkx.DiGraph()
        self._cfg = networkx.DiGraph()
        initial_state = self._project.state_generator.blank_state(mode="fastpath")
        initial_options = initial_state.options - {simuvex.o.TRACK_CONSTRAINTS} - simuvex.o.refs
        initial_options |= {simuvex.o.SUPER_FASTPATH}
        # initial_options.remove(simuvex.o.COW_STATES)
        initial_state.options = initial_options
        # Sadly, not all calls to functions are explicitly made by call
        # instruction - they could be a jmp or b, or something else. So we
        # should record all exits from a single function, and then add
        # necessary calling edges in our call map during the post-processing
        # phase.
        function_exits = defaultdict(set)

<<<<<<< HEAD
        while True:
            next_addr = self._get_next_code_addr(initial_state)
            percentage = self._seg_list.occupied_size * 100.0 / (self._end - self._start)
=======
        widgets = [progressbar.Percentage(),
                   ' ',
                   progressbar.Bar(marker=progressbar.RotatingMarker()),
                   ' ',
                   progressbar.Timer(),
                   ' ',
                   progressbar.ETA()
        ]

        pb = progressbar.ProgressBar(widgets=widgets, maxval=10000 * 100).start()

        while True:
            next_addr = self._get_next_code_addr(initial_state)
            percentage = self._seg_list.occupied_size * 100.0 / (self._valid_memory_region_size)
            if percentage > 100.0: percentage = 100.0
            pb.update(percentage * 10000)
>>>>>>> f7cb75db

            if next_addr is not None:
                l.info("Analyzing %xh, progress %0.04f%%", next_addr, percentage)
            else:
                l.info('No more addr to analyze. Progress %0.04f%%', percentage)
                break

            self._call_map.add_node(next_addr)

            self._scan_code(traced_address, function_exits, initial_state, next_addr)

<<<<<<< HEAD
        end_time = datetime.now()
        l.info("A full code scan takes %d seconds.", (end_time - start_time).seconds)

    def _calc_entropy(self, data):
=======
        pb.finish()
        end_time = datetime.now()
        l.info("A full code scan takes %d seconds.", (end_time - start_time).seconds)

    def _calc_entropy(self, data, size=None):
>>>>>>> f7cb75db
        if not data:
            return 0
        entropy = 0
        if size is None: size = len(data)
        data = pyvex.ffi.string(data, maxlen=size)
        for x in xrange(0, 256):
            p_x = float(data.count(chr(x)))/size
            if p_x > 0:
                entropy += - p_x * math.log(p_x, 2)
        return entropy

    def _dbg_output(self):
        ret = ""
        ret += "Functions:\n"
        function_list = list(self._functions)
        # Sort it
        function_list = sorted(function_list)
        for f in function_list:
            ret += "0x%08x" % f

        return ret

    def genenare_callmap_sif(self, filepath):
        """
        Generate a sif file from the call map
        """
        graph = self.call_map

        if graph is None:
            raise AngrGirlScoutError('Please generate the call graph first.')

        f = open(filepath, "wb")

        for src, dst in graph.edges():
            f.write("0x%x\tDirectEdge\t0x%x\n" % (src, dst))

        f.close()

    def generate_code_cover(self):
        """
        Generate a list of all recovered basic blocks.
        """

        lst = [ ]
        for irsb_addr in self._cfg.nodes():
            if irsb_addr not in self._block_size:
                continue
            irsb_size = self._block_size[irsb_addr]
            lst.append((irsb_addr, irsb_size))

        lst = sorted(lst, key=lambda x: x[0])

        return lst

from ..blade import Blade
from ..errors import AngrGirlScoutError, AngrTranslationError, AngrMemoryError<|MERGE_RESOLUTION|>--- conflicted
+++ resolved
@@ -215,10 +215,6 @@
 
         self._base_address = None
 
-<<<<<<< HEAD
-        # Start working!
-        self._reconnoiter()
-=======
         self.result = { }
 
         # Start working!
@@ -229,7 +225,6 @@
         self.result['call_map'] = self._call_map
         self.result['cfg'] = self._cfg
         self.result['functions'] = self._functions
->>>>>>> f7cb75db
 
     @property
     def call_map(self):
@@ -396,51 +391,6 @@
 
     def _scan_block(self, addr, state, current_function_addr, function_exits, remaining_exits, traced_addresses):
         # Let's try to create the pyvex IRSB directly, since it's much faster
-<<<<<<< HEAD
-
-        try:
-            irsb = self._project.block(addr, 400, None, backup_state=state, opt_level=1)
-        except (AngrTranslationError, AngrMemoryError):
-            return
-
-        next = irsb.next
-        jumpkind = irsb.jumpkind
-
-        if type(next) is pyvex.IRExpr.Const:
-            next_addr = next.con.value
-
-        else:
-            next_addr = None
-
-        if jumpkind == 'Ijk_Boring' and next_addr is not None:
-            remaining_exits.add((current_function_addr, next_addr,
-                                 addr, state))
-
-        elif jumpkind == 'Ijk_Call' and next_addr is not None:
-            # Log it before we cut the tracing :)
-            if jumpkind == "Ijk_Call":
-                if current_function_addr != -1:
-                    self._call_map.add_edge(current_function_addr, next_addr)
-                else:
-                    self._call_map.add_node(next_addr)
-            elif jumpkind == "Ijk_Boring" or \
-                            jumpkind == "Ijk_Ret":
-                if current_function_addr != -1:
-                    function_exits[current_function_addr].add(next_addr)
-
-            # If we have traced it before, don't trace it anymore
-            if next_addr in traced_addresses:
-                return
-
-            remaining_exits.add((next_addr, next_addr, addr, state))
-            l.debug("Function calls: %d", len(self._call_map.nodes()))
-
-    def _scan_block_(self, addr, state, current_function_addr, function_exits, remaining_exits, traced_addresses):
-
-        # Get a basic block
-        state.ip = addr
-
-=======
 
         try:
             irsb = self._project.block(addr, 400, None, backup_state=None, opt_level=1)
@@ -498,7 +448,6 @@
         # Get a basic block
         state.ip = addr
 
->>>>>>> f7cb75db
         s_path = self._project.path_generator.blank_path(state=state)
         try:
             s_run = s_path.next_run
@@ -521,14 +470,9 @@
         if type(s_run) is simuvex.SimIRSB:
             # Calculate its entropy to avoid jumping into uninitialized/all-zero space
             bytes = s_run.irsb._state[1]['bytes']
-<<<<<<< HEAD
-            ent = self._calc_entropy(bytes)
-            if ent < 1.0 and len(bytes) > 40:
-=======
             size = s_run.irsb.size
             ent = self._calc_entropy(bytes, size=size)
             if ent < 1.0 and size > 40:
->>>>>>> f7cb75db
                 # Skipping basic blocks that have a very low entropy
                 return
 
@@ -915,11 +859,6 @@
         # phase.
         function_exits = defaultdict(set)
 
-<<<<<<< HEAD
-        while True:
-            next_addr = self._get_next_code_addr(initial_state)
-            percentage = self._seg_list.occupied_size * 100.0 / (self._end - self._start)
-=======
         widgets = [progressbar.Percentage(),
                    ' ',
                    progressbar.Bar(marker=progressbar.RotatingMarker()),
@@ -936,7 +875,6 @@
             percentage = self._seg_list.occupied_size * 100.0 / (self._valid_memory_region_size)
             if percentage > 100.0: percentage = 100.0
             pb.update(percentage * 10000)
->>>>>>> f7cb75db
 
             if next_addr is not None:
                 l.info("Analyzing %xh, progress %0.04f%%", next_addr, percentage)
@@ -948,18 +886,11 @@
 
             self._scan_code(traced_address, function_exits, initial_state, next_addr)
 
-<<<<<<< HEAD
-        end_time = datetime.now()
-        l.info("A full code scan takes %d seconds.", (end_time - start_time).seconds)
-
-    def _calc_entropy(self, data):
-=======
         pb.finish()
         end_time = datetime.now()
         l.info("A full code scan takes %d seconds.", (end_time - start_time).seconds)
 
     def _calc_entropy(self, data, size=None):
->>>>>>> f7cb75db
         if not data:
             return 0
         entropy = 0
