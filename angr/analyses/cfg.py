--- conflicted
+++ resolved
@@ -9,7 +9,6 @@
 from .path_wrapper import PathWrapper
 from .cfg_base import CFGBase
 from ..analysis import Analysis
-from ..errors import AngrPathError
 
 l = logging.getLogger(name="angr.analyses.cfg")
 
@@ -343,7 +342,7 @@
                                                  max_depth=path_length).run()
                 if result.found:
                     if len(result.found[0].successors) > 0:
-                        keep_running = False
+                            keep_running = False
                         concrete_exits.extend([ s.state for s in result.found[0].successors ])
 
                 if keep_running:
@@ -741,10 +740,7 @@
                 # it later, maybe it just cannot be concretized
                 if suc_jumpkind == "Ijk_Ret":
                     exit_target = current_path_wrapper.call_stack.get_ret_target()
-<<<<<<< HEAD
-=======
                     new_initial_state.ip = new_initial_state.BVV(exit_target)
->>>>>>> 21682551
                 else:
                     continue
 
@@ -816,10 +812,6 @@
                 all_successors_status[suc] = "Skipped as it reaches maximum call depth"
             elif traced_sim_blocks[new_call_stack_suffix][exit_target] < MAX_TRACING_TIMES:
                 traced_sim_blocks[new_call_stack_suffix][exit_target] += 1
-<<<<<<< HEAD
-=======
-
->>>>>>> 21682551
                 new_path = self._project.path_generator.blank_path(state=new_initial_state)
 
                 # We might have changed the mode for this basic block
